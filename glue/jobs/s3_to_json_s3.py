--- conflicted
+++ resolved
@@ -78,38 +78,10 @@
                             Key = s3_output_key,
                             Metadata = s3_obj_metadata)
 
-<<<<<<< HEAD
+
 s3_obj = s3_client.get_object(
         Bucket = workflow_run_properties["source_bucket"],
         Key = workflow_run_properties["source_key"])
 process_record(
         s3_obj = s3_obj,
-        s3_obj_metadata=s3_obj["Metadata"])
-=======
-if args["batch"] == "true":
-    s3_objects = s3_client.list_objects_v2(
-            Bucket = args["input_bucket"],
-            Prefix = args["input_prefix"])
-    already_processed_records = get_already_processed_records(
-            glue_database = args["glue_diff_database"],
-            glue_table = args["glue_diff_table"],
-            day_interval = args["glue_diff_interval"])
-    for s3_obj in s3_objects["Contents"]:
-        s3_obj = s3_client.get_object(
-                Bucket = args["input_bucket"],
-                Key = s3_obj["Key"])
-        s3_obj_metadata = s3_obj["Metadata"]
-        if s3_obj_metadata["recordid"] in already_processed_records:
-            continue
-        else:
-            process_record(
-                    s3_obj=s3_obj,
-                    s3_obj_metadata=s3_obj_metadata)
-else:
-    s3_obj = s3_client.get_object(
-            Bucket = args["input_bucket"],
-            Key = args["input_key"])
-    process_record(
-            s3_obj = s3_obj,
-            s3_obj_metadata=s3_obj["Metadata"])
->>>>>>> 02ec9482
+        s3_obj_metadata=s3_obj["Metadata"])